#!/usr/bin/env python3
# -*- coding: utf-8 -*-

""" Python code to start a RIPE Atlas UDM (User-Defined
Measurement). This one is for running IPv4 or IPv6 traceroute queries
to analyze routing

You'll need an API key in ~/.atlas/auth.

Stéphane Bortzmeyer <stephane+frama@bortzmeyer.org>
"""

import json
import time
import os
import string
import sys
import time
import socket
import pickle as pickle

import Blaeu

# If we use --format:
# import cymruwhois

config = Blaeu.Config()
# Default values
config.protocol = "UDP"
config.format = False
config.do_lookup = False
config.do_reverse_lookup = False
config.first_hop = 1
config.max_hops = 32

def is_ip_address(str):
    try:
        addr = socket.inet_pton(socket.AF_INET6, str)
    except socket.error: # not a valid IPv6 address
        try:
            addr = socket.inet_pton(socket.AF_INET, str)
        except socket.error: # not a valid IPv4 address either
            return False
    return True

def lookup_hostname(str):
    try:
        info = socket.getaddrinfo(str, 0, socket.AF_UNSPEC, socket.SOCK_STREAM,0, socket.AI_PASSIVE)
        if len(info) > 1:
            print("%s returns more then one IP address please select one" % str)
            count=0
            for ip in info:
                count= count + 1    
                fa, socktype, proto, canonname, sa = ip
                print("%s - %s" % (count, sa[0]))
            selection=int(input("=>"))
            selection = selection - 1
            selected_ip=info[selection][4][0]
        else:
            selected_ip=info[0][4][0]
            print("Using IP: %s" % selected_ip)
    except socket.error:
        return False
    return selected_ip

def lookup_ip(ip):
    try:
        name, alias, addresslist = socket.gethostbyaddr(ip)
    except Exception as e:
        msg = "No PTR"
        return msg
    return name

def usage(msg=None):
    print("Usage: %s target-IP-address-or-name" % sys.argv[0], file=sys.stderr)
    config.usage(msg)
    print("""Also:
    --format or -k : downloads the results and format them in a traditional traceroute way
    --protocol=PROTO or -j PROTO : uses this protocol (UDP, TCP or ICMP, default is %s)
    --do_lookup or -d : Enables IP lookup feature (default is disabled, may become interactive if the machine has several addresses)
    --do_reverse_lookup or -l : Enables reverse IP lookup feature for hops
    --first_hop=N or -y N : TTL/max hop count for the first hop  (default %d)
    --max_hops=N or -x N : TTL/max hop count for the last hop  (default %d)
    """ % (config.protocol, config.first_hop, config.max_hops), file=sys.stderr)

    """For "TCP Ping"
    <https://labs.ripe.net/Members/wilhelm/measuring-your-web-server-reachability-with-tcp-ping>,
    you need --protocol TCP --size=0 --port=$PORT --first_hop=64

    """

def specificParse(config, option, value):
    result = True
    if option == "--protocol" or option == "-j":
        if value.upper() != "UDP" and value.upper() != "ICMP" and value.upper() != "TCP":
            usage("Protocol must be UDP or ICMP or TCP: %s rejected" % value.upper())
            sys.exit(1)
        config.protocol = value.upper()
    elif option == "--first_hop" or option == "-y":
        config.first_hop = int(value)
    elif option == "--max_hops" or option == "-x":
        config.max_hops = int(value)
    elif option == "--format" or option == "-k":
        config.format = True
    elif option == "--do_lookup" or option == "-d":
        config.do_lookup = True
    elif option == "--do_reverse_lookup" or option == "-l":
        config.do_reverse_lookup = True
    else:
        result = False
    return result
  
<<<<<<< HEAD
args, data = config.parse("j:x:bdyl:", ["format", "protocol=", "first_hop=", "max_hops=",
=======
args, data = config.parse("j:x:kdy:", ["format", "protocol=", "first_hop=", "max_hops=",
>>>>>>> f363be7f
                               "do_lookup","do_reverse_lookup"], specificParse, usage)

if len(args) != 1:
    usage()
    sys.exit(1)
target = args[0]

if config.do_lookup:
    hostname = target
    target = lookup_hostname(hostname)
    if not target:
        print(("Unknown host name \"%s\"" % hostname), file=sys.stderr)
        sys.exit(1)
else:        
    if not is_ip_address(target):
        print("Target must be an IP address, NOT AN HOST NAME (or use --do_lookup)", file=sys.stderr)
        sys.exit(1)

data["definitions"][0]["description"] = ("Traceroute %s" % target) + data["definitions"][0]["description"]
data["definitions"][0]["type"] = "traceroute"
data["definitions"][0]["protocol"] = config.protocol
data["definitions"][0]["target"] = target

if config.first_hop is not None:
    data["definitions"][0]['first_hop'] = config.first_hop
if config.max_hops is not None:
    data["definitions"][0]['max_hops'] = config.max_hops    
    
if target.find(':') > -1: # TODO: or use is_ip_address(str) from blaeu-reach?
    config.ipv4 = False
    af = 6
    if config.include is not None:
        data["probes"][0]["tags"]["include"] = copy.copy(config.include)
        data["probes"][0]["tags"]["include"].append("system-ipv6-works")
    else:
        data["probes"][0]["tags"]["include"] = ["system-ipv6-works",]
else:
    config.ipv4 = True
    af = 4
    if config.include is not None:
        data["probes"][0]["tags"]["include"] = copy.copy(config.include)
        data["probes"][0]["tags"]["include"].append("system-ipv4-works")
    else:
        data["probes"][0]["tags"]["include"] = ["system-ipv4-works",]
data["definitions"][0]['af'] = af

if config.measurement_id is None:
    if config.verbose:
        print(data)

    measurement = Blaeu.Measurement(data)
    print("Measurement #%s %s uses %i probes" % (measurement.id,
                                                 data["definitions"][0]["description"],
                                                 measurement.num_probes))

    rdata = measurement.results(wait=True, percentage_required=config.percentage_required)
    print(("%s probes reported" % len(rdata)))
else:
    measurement = Blaeu.Measurement(data=None, id=config.measurement_id)
    rdata = measurement.results(wait=False)
    if config.verbose:
            print("%i results from already-done measurement #%s" % (len(rdata), measurement.id))
            
print(("Test #%s done at %s" % (measurement.id, time.strftime("%Y-%m-%dT%H:%M:%SZ", measurement.time))))
if config.format: # Code stolen from json2traceroute.py
    from cymruwhois import Client

    def whoisrecord(ip):
      try:
        currenttime = time.time()
        ts = currenttime
        if ip in whois:
            ASN,ts = whois[ip]
        else:
            ts = 0
        if ((currenttime - ts) > 36000):
            c = Client()
            ASN = c.lookup(ip)
            whois[ip] = (ASN,currenttime)
        return ASN
      except Exception as e:
        return e
    
    try:
        pkl_file = open('whois.pkl', 'rb')
        whois = pickle.load(pkl_file)
    except IOError:
        whois = {}

    # Create traceroute output
    try:
        for probe in rdata:
            probefrom = probe["from"]
            if probefrom:
                    ASN = whoisrecord(probefrom)
            try:
                print("From: ",probefrom,"  ",ASN.asn,"  ",ASN.owner)
            except Exception as e:
                print("From: ", probefrom," ","AS lookup error: ",e)
            print("Source address: ",probe["src_addr"])
            print("Probe ID: ",probe["prb_id"])
            result = probe["result"]
            for proberesult in result:
                    ASN = {}
                    if "result" in proberesult:
                        print(proberesult["hop"],"  ", end=' ')
                        hopresult = proberesult["result"]
                        rtt = []
                        hopfrom = ""
                        for hr in hopresult:
                            if "error" in hr:
                                rtt.append(hr["error"])
                            elif "x" in hr:
                                rtt.append(str(hr["x"]))
                            elif "edst" in hr:
                                rtt.append("!")
                            else:
                                try:
                                    rtt.append(hr["rtt"])
                                except KeyError:
                                    rtt.append("*")
                                hopfrom = hr["from"]
                                ASN = whoisrecord(hopfrom)
                        if hopfrom:
                                  try:
                                      if not config.do_reverse_lookup:
                                              print(hopfrom, "  ", ASN.asn, "  ", ASN.owner,"  ",
                                                            end=' ')
                                      else:
                                              reverse_lookup = lookup_ip(hopfrom)
                                              print(hopfrom, "  ", reverse_lookup, "  ", ASN.asn, "  ",
                                                            ASN.owner, "  ", end=' ')
                                  except Exception as e:
                                      print("Lookup failed because of", e, "  ", end=' ')
                        print(rtt)
                    else:
                        print("Error: ", proberesult["error"])
            print("")      
    finally:
          pkl_file = open('whois.pkl', 'wb')
          pickle.dump(whois, pkl_file)<|MERGE_RESOLUTION|>--- conflicted
+++ resolved
@@ -110,11 +110,7 @@
         result = False
     return result
   
-<<<<<<< HEAD
-args, data = config.parse("j:x:bdyl:", ["format", "protocol=", "first_hop=", "max_hops=",
-=======
-args, data = config.parse("j:x:kdy:", ["format", "protocol=", "first_hop=", "max_hops=",
->>>>>>> f363be7f
+args, data = config.parse("j:x:kdy:l", ["format", "protocol=", "first_hop=", "max_hops=",
                                "do_lookup","do_reverse_lookup"], specificParse, usage)
 
 if len(args) != 1:
